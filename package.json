--- conflicted
+++ resolved
@@ -1,10 +1,6 @@
 {
   "name": "react-leaflet-heatmap-layer",
-<<<<<<< HEAD
   "version": "1.0.0",
-=======
-  "version": "0.2.4",
->>>>>>> 5e83184f
   "description": "A custom layer for heatmaps in react-leaflet",
   "main": "lib/HeatmapLayer.js",
   "scripts": {
@@ -55,14 +51,8 @@
     "eslint-plugin-arrow-function": "^2.0.0",
     "eslint-plugin-lean-imports": "^0.3.3",
     "eslint-plugin-react": "^4.2.3",
-<<<<<<< HEAD
-    "jest-cli": "^0.9.2",
     "leaflet": "^1.0.0",
     "react": "^15.4.1",
-=======
-    "leaflet": "^0.7.7",
-    "react": "^0.14.7",
->>>>>>> 5e83184f
     "react-addons-test-utils": "^0.14.7",
     "react-dom": "^15.4.1",
     "react-leaflet": "^1.0.0",

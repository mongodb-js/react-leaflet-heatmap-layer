--- conflicted
+++ resolved
@@ -224,13 +224,8 @@
   HeatmapLayer.prototype.attachEvents = function attachEvents() {
     var _this2 = this;
 
-<<<<<<< HEAD
-    var map = this.context.map;
-    map.on('viewreset', function () {
-=======
     var leafletMap = this.props.map;
     leafletMap.on('viewreset', function () {
->>>>>>> 5e83184f
       return _this2.reset();
     });
     leafletMap.on('moveend', function () {
@@ -246,9 +241,9 @@
     var offset = this.context.map._getCenterOffset(e.center)._multiplyBy(-scale).subtract(this.context.map._getMapPanePos());
 
     if (_leaflet2.default.DomUtil.setTransform) {
-      _leaflet2.default.DomUtil.setTransform(this._el, offset, scale);
+      _leaflet2.default.DomUtil.setTransform(this.refs.container, offset, scale);
     } else {
-      this._el.style[_leaflet2.default.DomUtil.TRANSFORM] = _leaflet2.default.DomUtil.getTranslateString(offset) + ' scale(' + scale + ')';
+      this.refs.container.style[_leaflet2.default.DomUtil.TRANSFORM] = _leaflet2.default.DomUtil.getTranslateString(offset) + ' scale(' + scale + ')';
     }
   };
 
@@ -259,13 +254,13 @@
     var size = this.context.map.getSize();
 
     if (this._heatmap._width !== size.x) {
-      this._el.width = this._heatmap._width = size.x;
+      this.refs.container.width = this._heatmap._width = size.x;
     }
     if (this._heatmap._height !== size.y) {
-      this._el.height = this._heatmap._height = size.y;
-    }
-
-    if (this._heatmap && !this._frame && !this.context.map._animating) {
+      this.refs.container.height = this._heatmap._height = size.y;
+    }
+
+    if (this._heatmap && !this._frame && !this.props.map._animating) {
       this._frame = _leaflet2.default.Util.requestAnimFrame(this.redraw, this);
     }
 
@@ -283,12 +278,7 @@
     var v = 1 / Math.pow(2, Math.max(0, Math.min(maxZoom - this.context.map.getZoom(), 12)));
 
     var cellSize = r / 2;
-<<<<<<< HEAD
-    var grid = [];
-    var panePos = this.context.map._getMapPanePos();
-=======
     var panePos = this.props.map._getMapPanePos();
->>>>>>> 5e83184f
     var offsetX = panePos.x % cellSize;
     var offsetY = panePos.y % cellSize;
     var getLat = this.props.latitudeExtractor;
@@ -356,7 +346,8 @@
     var getDataForHeatmap = function getDataForHeatmap(points, leafletMap) {
       return roundResults(accumulateInGrid(points, leafletMap, getBounds(leafletMap)));
     };
-    var data = getDataForHeatmap(this.props.points, this.context.map);
+
+    var data = getDataForHeatmap(this.props.points, this.props.map);
 
     this._heatmap.clear();
     this._heatmap.data(data).draw(this.getMinOpacity(this.props));
